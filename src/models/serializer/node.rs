use super::CustomSerialize;
use crate::models::{
    cache_loader::NodeRegistry,
    lazy_load::{EagerLazyItemSet, LazyItemMap, LazyItemRef},
<<<<<<< HEAD
    types::{BytesToRead, HNSWLevel, Item, MergedNode, PropState, VersionId},
=======
    types::{MergedNode, PropState},
>>>>>>> 1d80bbdd
};
use arcshift::ArcShift;
use byteorder::{LittleEndian, ReadBytesExt, WriteBytesExt};
use std::{
    io::{Read, Seek, SeekFrom, Write},
    sync::{atomic::AtomicBool, Arc},
};

use crate::models::types::FileOffset;
use std::collections::HashSet;
impl CustomSerialize for MergedNode {
    fn serialize<W: Write + Seek>(&self, writer: &mut W) -> std::io::Result<u32> {
        let start_offset = writer.stream_position()? as u32;

        // Serialize basic fields
        writer.write_u16::<LittleEndian>(self.version_id.0)?;
        writer.write_u8(self.hnsw_level.0)?;

        // Serialize prop
        let mut prop = self.prop.clone();
        let prop_state = prop.get();
        match &*prop_state {
            PropState::Ready(node_prop) => {
                if let Some((FileOffset(offset), BytesToRead(length))) = node_prop.location {
                    writer.write_u32::<LittleEndian>(offset)?;
                    writer.write_u32::<LittleEndian>(length)?;
                } else {
                    return Err(std::io::Error::new(
                        std::io::ErrorKind::InvalidData,
                        "Ready PropState with no location",
                    ));
                }
            }
            PropState::Pending((FileOffset(offset), BytesToRead(length))) => {
                writer.write_u32::<LittleEndian>(*offset)?;
                writer.write_u32::<LittleEndian>(*length)?;
            }
        }

        // Create and write indicator byte
        let mut indicator: u8 = 0;
        let parent_present = self.parent.is_valid();
        let child_present = self.child.is_valid();
        if parent_present {
            indicator |= 0b00000001;
        }
        if child_present {
            indicator |= 0b00000010;
        }
        writer.write_u8(indicator)?;

        // Write placeholders only for present parent and child
        let parent_placeholder = if parent_present {
            let pos = writer.stream_position()? as u32;
            writer.write_u32::<LittleEndian>(0)?;
            Some(pos)
        } else {
            None
        };

        let child_placeholder = if child_present {
            let pos = writer.stream_position()? as u32;
            writer.write_u32::<LittleEndian>(0)?;
            Some(pos)
        } else {
            None
        };

        // Write placeholders for neighbors and versions
        let neighbors_placeholder = writer.stream_position()? as u32;
        writer.write_u32::<LittleEndian>(u32::MAX)?;
        let versions_placeholder = writer.stream_position()? as u32;
        writer.write_u32::<LittleEndian>(u32::MAX)?;

        // Serialize parent if present
        let parent_offset = if parent_present {
            Some(self.parent.serialize(writer)?)
        } else {
            None
        };

        // Serialize child if present
        let child_offset = if child_present {
            Some(self.child.serialize(writer)?)
        } else {
            None
        };

        // Serialize neighbors
        let neighbors_offset = self.neighbors.serialize(writer)?;

        // Serialize versions
        let versions_offset = self.versions.serialize(writer)?;

        // Update placeholders
        let end_pos = writer.stream_position()?;

        if let (Some(placeholder), Some(offset)) = (parent_placeholder, parent_offset) {
            writer.seek(SeekFrom::Start(placeholder as u64))?;
            writer.write_u32::<LittleEndian>(offset)?;
        }

        if let (Some(placeholder), Some(offset)) = (child_placeholder, child_offset) {
            writer.seek(SeekFrom::Start(placeholder as u64))?;
            writer.write_u32::<LittleEndian>(offset)?;
        }

        writer.seek(SeekFrom::Start(neighbors_placeholder as u64))?;
        writer.write_u32::<LittleEndian>(neighbors_offset)?;
        writer.seek(SeekFrom::Start(versions_placeholder as u64))?;
        writer.write_u32::<LittleEndian>(versions_offset)?;

        // Return to the end of the serialized data
        writer.seek(SeekFrom::Start(end_pos))?;

        Ok(start_offset)
    }

    fn deserialize<R: Read + Seek>(
        reader: &mut R,
        FileOffset(offset): FileOffset,
        cache: Arc<NodeRegistry<R>>,
        max_loads: u16,
        skipm: &mut HashSet<FileOffset>,
    ) -> std::io::Result<Self> {
        reader.seek(SeekFrom::Start(offset as u64))?;

        // Read basic fields
        let version_id = VersionId(reader.read_u16::<LittleEndian>()?);
        let hnsw_level = HNSWLevel(reader.read_u8()?);

        // Read prop
        let prop_offset = FileOffset(reader.read_u32::<LittleEndian>()?);
        let prop_length = BytesToRead(reader.read_u32::<LittleEndian>()?);
        let prop = PropState::Pending((prop_offset, prop_length));

        // Read indicator byte
        let indicator = reader.read_u8()?;
        let parent_present = indicator & 0b00000001 != 0;
        let child_present = indicator & 0b00000010 != 0;

        // Read offsets
        let mut parent_offset = None;
        let mut child_offset = None;
        if parent_present {
            parent_offset = Some(reader.read_u32::<LittleEndian>()?);
        }
        if child_present {
            child_offset = Some(reader.read_u32::<LittleEndian>()?);
        }
        let neighbors_offset = reader.read_u32::<LittleEndian>()?;
        let versions_offset = reader.read_u32::<LittleEndian>()?;

        // Deserialize parent
        let parent = if let Some(offset) = parent_offset {
            LazyItemRef::deserialize(reader, FileOffset(offset), cache.clone(), max_loads, skipm)?
        } else {
            LazyItemRef::new_invalid()
        };

        // Deserialize child
        let child = if let Some(offset) = child_offset {
            LazyItemRef::deserialize(reader, FileOffset(offset), cache.clone(), max_loads, skipm)?
        } else {
            LazyItemRef::new_invalid()
        };

        // Deserialize neighbors
        let neighbors = EagerLazyItemSet::deserialize(
            reader,
            FileOffset(neighbors_offset),
            cache.clone(),
            max_loads,
            skipm,
        )?;

        // Deserialize versions
        let versions = LazyItemMap::deserialize(
            reader,
            FileOffset(versions_offset),
            cache.clone(),
            max_loads,
            skipm,
        )?;

        Ok(MergedNode {
            version_id,
            hnsw_level,
            prop: ArcShift::new(prop),
            neighbors,
            parent,
            child,
            versions,
            persist_flag: Arc::new(AtomicBool::new(true)),
        })
    }
}<|MERGE_RESOLUTION|>--- conflicted
+++ resolved
@@ -2,11 +2,7 @@
 use crate::models::{
     cache_loader::NodeRegistry,
     lazy_load::{EagerLazyItemSet, LazyItemMap, LazyItemRef},
-<<<<<<< HEAD
-    types::{BytesToRead, HNSWLevel, Item, MergedNode, PropState, VersionId},
-=======
-    types::{MergedNode, PropState},
->>>>>>> 1d80bbdd
+    types::{BytesToRead, HNSWLevel, MergedNode, PropState, VersionId},
 };
 use arcshift::ArcShift;
 use byteorder::{LittleEndian, ReadBytesExt, WriteBytesExt};
