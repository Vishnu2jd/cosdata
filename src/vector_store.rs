use crate::distance::DistanceFunction;
use crate::models::common::*;
use crate::models::custom_buffered_writer::CustomBufferedWriter;
use crate::models::file_persist::*;
use crate::models::lazy_load::*;
use crate::models::meta_persist::*;
use crate::models::types::*;
use crate::storage::Storage;
use byteorder::{LittleEndian, ReadBytesExt, WriteBytesExt};
use lmdb::Transaction;
use lmdb::WriteFlags;
use rayon::iter::IntoParallelIterator;
use rayon::iter::ParallelIterator;
use smallvec::SmallVec;
use std::array::TryFromSliceError;
use std::collections::HashSet;
use std::fs::File;
use std::fs::OpenOptions;
use std::io::Read;
use std::io::Seek;
use std::io::SeekFrom;
use std::io::Write;
use std::sync::Arc;
use std::sync::RwLock;

pub fn ann_search(
    vec_store: Arc<VectorStore>,
    vector_emb: VectorEmbedding,
    cur_entry: LazyItem<MergedNode>,
    cur_level: i8,
) -> Result<Option<Vec<(LazyItem<MergedNode>, f32)>>, WaCustomError> {
    if cur_level == -1 {
        return Ok(Some(vec![]));
    }

    let fvec = vector_emb.raw_vec.clone();
    let mut skipm = HashSet::new();
    skipm.insert(vector_emb.hash_vec.clone());

    let mut cur_node_arc = match cur_entry.clone() {
        LazyItem::Valid {
            data: Some(node), ..
        } => node,
        LazyItem::Valid {
            data: None,
            mut offset,
            ..
        } => {
            if let Some(offset) = offset.get() {
                return Err(WaCustomError::LazyLoadingError(format!(
                    "Node at offset {} needs to be loaded",
                    offset
                )));
            } else {
                return Err(WaCustomError::NodeError(
                    "Current entry is null".to_string(),
                ));
            }
        }
        _ => {
            return Err(WaCustomError::NodeError(
                "Current entry is null".to_string(),
            ))
        }
    };

    let cur_node = cur_node_arc.get();

    let mut prop_arc = cur_node.prop.clone();
    let prop_state = prop_arc.get();

    let node_prop = match &*prop_state {
        PropState::Ready(prop) => prop,
        PropState::Pending(_) => {
            return Err(WaCustomError::NodeError(
                "Node prop is in pending state".to_string(),
            ))
        }
    };

    let z = traverse_find_nearest(
        vec_store.clone(),
        cur_entry.clone(),
        fvec.clone(),
        vector_emb.hash_vec.clone(),
        0,
        &mut skipm,
        cur_level,
        false,
    )?;

    let dist = vec_store
        .distance_metric
        .calculate(&fvec, &node_prop.value)?;

    let z = if z.is_empty() {
        vec![(cur_entry.clone(), dist)]
    } else {
        z
    };

    let result = ann_search(
        vec_store.clone(),
        vector_emb.clone(),
        z[0].0.clone(),
        cur_level - 1,
    )?;

    Ok(add_option_vecs(&result, &Some(z)))
}

pub fn vector_fetch(
    vec_store: Arc<VectorStore>,
    vector_id: VectorId,
) -> Result<Vec<Option<(VectorId, Vec<(VectorId, f32)>)>>, WaCustomError> {
    let mut results = Vec::new();

    for lev in 0..vec_store.max_cache_level {
        let maybe_res = load_vector_id_lsmdb(lev, vector_id.clone());
        let neighbors = match maybe_res {
            LazyItem::Valid {
                data: Some(vth), ..
            } => {
                let mut vth = vth.clone();
                let nes: Vec<(VectorId, f32)> = vth
                    .get()
                    .neighbors
                    .iter()
                    .filter_map(|ne| match ne.1.clone() {
                        LazyItem::Valid {
                            data: Some(node), ..
                        } => get_vector_id_from_node(node.clone().get()).map(|id| (id, ne.0)),
                        LazyItem::Valid {
                            data: None,
                            mut offset,
                            ..
                        } => {
                            if let Some(xloc) = offset.get() {
                                match load_neighbor_from_db(*xloc, &vec_store) {
                                    Ok(Some(info)) => Some(info),
                                    Ok(None) => None,
                                    Err(e) => {
                                        eprintln!("Error loading neighbor: {}", e);
                                        None
                                    }
                                }
                            } else {
                                None
                            }
                        }
                        _ => None,
                    })
                    .collect();
                Some((vector_id.clone(), nes))
            }
            LazyItem::Valid {
                data: None,
                mut offset,
                ..
            } => {
                if let Some(xloc) = offset.get() {
                    match load_node_from_persist(*xloc, &vec_store) {
                        Ok(Some((id, neighbors))) => Some((id, neighbors)),
                        Ok(None) => None,
                        Err(e) => {
                            eprintln!("Error loading vector: {}", e);
                            None
                        }
                    }
                } else {
                    None
                }
            }
            _ => None,
        };
        results.push(neighbors);
    }
    Ok(results)
}
fn load_node_from_persist(
    offset: FileOffset,
    vec_store: &Arc<VectorStore>,
) -> Result<Option<(VectorId, Vec<(VectorId, f32)>)>, WaCustomError> {
    // Placeholder function to load vector from database
    // TODO: Implement actual database loading logic
    Err(WaCustomError::LazyLoadingError(
        "Not implemented".to_string(),
    ))
}

// fn get_neighbor_info(nbr: &Neighbour) -> Option<(VectorId, f32)> {
//     let Some(node) = nbr.node.data.clone() else {
//         eprintln!("Neighbour node not initialized");
//         return None;
//     };
//     let guard = node.read().unwrap();

//     let prop_state = match guard.prop.read() {
//         Ok(guard) => guard,
//         Err(e) => {
//             eprintln!("Lock error when reading prop: {}", e);
//             return None;
//         }
//     };

//     match &*prop_state {
//         PropState::Ready(node_prop) => Some((node_prop.id.clone(), nbr.cosine_similarity)),
//         PropState::Pending(_) => {
//             eprintln!("Encountered pending prop state");
//             None
//         }
//     }
// }

fn get_vector_id_from_node(node: &MergedNode) -> Option<VectorId> {
    let mut prop_arc = node.prop.clone();
    match prop_arc.get() {
        PropState::Ready(node_prop) => Some(node_prop.id.clone()),
        PropState::Pending(_) => None,
    }
}

fn load_neighbor_from_db(
    offset: FileOffset,
    vec_store: &Arc<VectorStore>,
) -> Result<Option<(VectorId, f32)>, WaCustomError> {
    // Placeholder function to load neighbor from database
    // TODO: Implement actual database loading logic
    Err(WaCustomError::LazyLoadingError(
        "Not implemented".to_string(),
    ))
}

pub fn write_embedding<W: Write + Seek>(
    writer: &mut W,
    emb: &VectorEmbedding,
) -> Result<u32, WaCustomError> {
    // TODO: select a better value for `N` (number of bytes to pre-allocate)
    let serialized = rkyv::to_bytes::<_, 256>(emb)
        .map_err(|e| WaCustomError::SerializationError(e.to_string()))?;

    let len = serialized.len() as u32;

    let start = writer
        .stream_position()
        .map_err(|e| WaCustomError::FsError(e.to_string()))? as u32;

    writer
        .write_u32::<LittleEndian>(len)
        .map_err(|e| WaCustomError::FsError(e.to_string()))?;

    writer
        .write_all(&serialized)
        .map_err(|e| WaCustomError::FsError(e.to_string()))?;

    Ok(start)
}

fn read_embedding<R: Read + Seek>(
    reader: &mut R,
    offset: u32,
) -> Result<(VectorEmbedding, u32), WaCustomError> {
    reader
        .seek(SeekFrom::Start(offset as u64))
        .map_err(|e| WaCustomError::DeserializationError(e.to_string()))?;

    let len = reader
        .read_u32::<LittleEndian>()
        .map_err(|e| WaCustomError::DeserializationError(e.to_string()))?;

    let mut buf = vec![0; len as usize];

    reader
        .read_exact(&mut buf)
        .map_err(|e| WaCustomError::DeserializationError(e.to_string()))?;

    let emb = unsafe { rkyv::from_bytes_unchecked(&buf) }.map_err(|e| {
        WaCustomError::DeserializationError(format!("Failed to deserialize VectorEmbedding: {}", e))
    })?;

    let next = reader
        .stream_position()
        .map_err(|e| WaCustomError::DeserializationError(e.to_string()))? as u32;

    Ok((emb, next))
}

pub fn insert_embedding(
    vec_store: Arc<VectorStore>,
    emb: &VectorEmbedding,
) -> Result<(), WaCustomError> {
    let env = vec_store.lmdb.env.clone();
    let embedding_db = vec_store.lmdb.embeddings_db.clone();
    let metadata_db = vec_store.lmdb.metadata_db.clone();

    let mut txn = env
        .begin_rw_txn()
        .map_err(|e| WaCustomError::DatabaseError(format!("Failed to begin transaction: {}", e)))?;

    let count_unindexed = match txn.get(*metadata_db, &"count_unindexed") {
        Ok(bytes) => {
            let bytes = bytes.try_into().map_err(|e: TryFromSliceError| {
                WaCustomError::DeserializationError(e.to_string())
            })?;
            u32::from_le_bytes(bytes)
        }
        Err(lmdb::Error::NotFound) => 0,
        Err(err) => return Err(WaCustomError::DatabaseError(err.to_string())),
    };

    let mut file = OpenOptions::new()
        .write(true)
        .create(true)
        .append(true)
        .open("vec_raw.0")
        .map_err(|e| WaCustomError::FsError(e.to_string()))?;

    let offset = write_embedding(&mut file, emb)?.to_le_bytes();

    txn.put(
        *embedding_db,
        &emb.hash_vec.to_string(),
        &offset,
        WriteFlags::empty(),
    )
    .map_err(|e| WaCustomError::DatabaseError(format!("Failed to put data: {}", e)))?;

    txn.put(
        *metadata_db,
        &"count_unindexed",
        &(count_unindexed + 1).to_le_bytes(),
        WriteFlags::empty(),
    )
    .map_err(|e| {
        WaCustomError::DatabaseError(format!("Failed to update `count_unindexed`: {}", e))
    })?;

    txn.commit().map_err(|e| {
        WaCustomError::DatabaseError(format!("Failed to commit transaction: {}", e))
    })?;

    Ok(())
}

<<<<<<< HEAD
pub fn index_embeddings(vec_store: Arc<VectorStore>, upload_process_batch_size: usize) -> Result<(), WaCustomError> {
=======
pub fn index_embeddings(
    vec_store: Arc<VectorStore>,
    batch_size: usize,
) -> Result<(), WaCustomError> {
>>>>>>> 1223f325
    let env = vec_store.lmdb.env.clone();
    let metadata_db = vec_store.lmdb.metadata_db.clone();

    let txn = env
        .begin_ro_txn()
        .map_err(|e| WaCustomError::DatabaseError(format!("Failed to begin transaction: {}", e)))?;

    let mut count_indexed = match txn.get(*metadata_db, &"count_indexed") {
        Ok(bytes) => {
            let bytes = bytes.try_into().map_err(|e: TryFromSliceError| {
                WaCustomError::DeserializationError(e.to_string())
            })?;
            u32::from_le_bytes(bytes)
        }
        Err(lmdb::Error::NotFound) => 0,
        Err(err) => return Err(WaCustomError::DatabaseError(err.to_string())),
    };

    let mut count_unindexed = match txn.get(*metadata_db, &"count_unindexed") {
        Ok(bytes) => {
            let bytes = bytes.try_into().map_err(|e: TryFromSliceError| {
                WaCustomError::DeserializationError(e.to_string())
            })?;
            u32::from_le_bytes(bytes)
        }
        Err(lmdb::Error::NotFound) => 0,
        Err(err) => return Err(WaCustomError::DatabaseError(err.to_string())),
    };

    let next_file_offset = match txn.get(*metadata_db, &"next_file_offset") {
        Ok(bytes) => {
            let bytes = bytes.try_into().map_err(|e: TryFromSliceError| {
                WaCustomError::DeserializationError(e.to_string())
            })?;
            u32::from_le_bytes(bytes)
        }
        Err(lmdb::Error::NotFound) => 0,
        Err(err) => return Err(WaCustomError::DatabaseError(err.to_string())),
    };

    txn.abort();

    let mut file = OpenOptions::new()
        .read(true)
        .open("vec_raw.0")
        .map_err(|e| WaCustomError::FsError(e.to_string()))?;

    let metadata = file
        .metadata()
        .map_err(|e| WaCustomError::FsError(e.to_string()))?;
    let len = metadata.len() as u32;

    let mut i = next_file_offset;
    let mut embeddings = Vec::new();

    // `file` is not thread safe, so we have to collect all the embeddings in the current thread
    while i < len {
        let (embedding, next) = read_embedding(&mut file, i)?;
        embeddings.push(embedding);
        i = next;

        if embeddings.len() == upload_process_batch_size || i == len {
            // TODO: handle the errors
            let results: Vec<Result<(), WaCustomError>> = embeddings
                .into_par_iter()
                .map(|embedding| {
                    let lp = &vec_store.levels_prob;
                    let iv = get_max_insert_level(rand::random::<f32>().into(), lp.clone());

                    println!("index_embedding");
                    index_embedding(
                        vec_store.clone(),
                        embedding,
                        vec_store.root_vec.item.clone().get().clone(),
                        vec_store.max_cache_level.try_into().unwrap(),
                        iv.try_into().unwrap(),
                    )
                })
                .collect();

            embeddings = Vec::new();

            let batch_size = results.len() as u32;
            count_indexed += batch_size;
            count_unindexed -= batch_size;

            let mut txn = env.begin_rw_txn().map_err(|e| {
                WaCustomError::DatabaseError(format!("Failed to begin transaction: {}", e))
            })?;

            txn.put(
                *metadata_db,
                &"count_indexed",
                &count_indexed.to_le_bytes(),
                WriteFlags::empty(),
            )
            .map_err(|e| {
                WaCustomError::DatabaseError(format!("Failed to update `count_indexed`: {}", e))
            })?;

            txn.put(
                *metadata_db,
                &"count_unindexed",
                &count_unindexed.to_le_bytes(),
                WriteFlags::empty(),
            )
            .map_err(|e| {
                WaCustomError::DatabaseError(format!("Failed to update `count_unindexed`: {}", e))
            })?;

            txn.put(
                *metadata_db,
                &"next_file_offset",
                &i.to_le_bytes(),
                WriteFlags::empty(),
            )
            .map_err(|e| {
                WaCustomError::DatabaseError(format!("Failed to update `next_file_offset`: {}", e))
            })?;

            txn.commit().map_err(|e| {
                WaCustomError::DatabaseError(format!("Failed to commit transaction: {}", e))
            })?;
        }
    }

    Ok(())
}

pub fn index_embedding(
    vec_store: Arc<VectorStore>,
    vector_emb: VectorEmbedding,
    cur_entry: LazyItem<MergedNode>,
    cur_level: i8,
    max_insert_level: i8,
) -> Result<(), WaCustomError> {
    if cur_level == -1 {
        return Ok(());
    }

    let fvec = vector_emb.raw_vec.clone();
    let mut skipm = HashSet::new();
    skipm.insert(vector_emb.hash_vec.clone());

    let mut cur_node_arc = match cur_entry.clone() {
        LazyItem::Valid {
            data: Some(node), ..
        } => node,
        LazyItem::Valid {
            data: None,
            mut offset,
            ..
        } => {
            if let Some(offset) = offset.get() {
                return Err(WaCustomError::LazyLoadingError(format!(
                    "Node at offset {} needs to be loaded",
                    offset
                )));
            } else {
                return Err(WaCustomError::NodeError(
                    "Current entry is null".to_string(),
                ));
            }
        }
        _ => {
            return Err(WaCustomError::NodeError(
                "Current entry is null".to_string(),
            ))
        }
    };

    let cur_node = cur_node_arc.get();

    let mut prop_arc = cur_node.prop.clone();
    let prop_state = prop_arc.get();

    let node_prop = match &*prop_state {
        PropState::Ready(prop) => prop,
        PropState::Pending(_) => {
            return Err(WaCustomError::NodeError(
                "Node prop is in pending state".to_string(),
            ))
        }
    };

    let z = traverse_find_nearest(
        vec_store.clone(),
        cur_entry.clone(),
        fvec.clone(),
        vector_emb.hash_vec.clone(),
        0,
        &mut skipm,
        cur_level,
        true,
    )?;

    let dist = vec_store
        .distance_metric
        .calculate(&fvec, &node_prop.value)?;

    let z = if z.is_empty() {
        vec![(cur_entry.clone(), dist)]
    } else {
        z
    };

    let z_clone: Vec<_> = z.iter().map(|(first, _)| first.clone()).collect();

    if cur_level <= max_insert_level {
        index_embedding(
            vec_store.clone(),
            vector_emb.clone(),
            z_clone[0].clone(),
            cur_level - 1,
            max_insert_level,
        )?;
        println!("here");
        insert_node_create_edges(
            vec_store.clone(),
            fvec,
            vector_emb.hash_vec.clone(),
            z,
            cur_level,
        )
        .expect("Failed insert_node_create_edges");
    } else {
        index_embedding(
            vec_store.clone(),
            vector_emb.clone(),
            z_clone[0].clone(),
            cur_level - 1,
            max_insert_level,
        )?;
    }

    Ok(())
}

pub fn queue_node_prop_exec(
    lznode: LazyItem<MergedNode>,
    prop_file: Arc<File>,
    vec_store: Arc<VectorStore>,
) -> Result<(), WaCustomError> {
    let (mut node_arc, location) = match &lznode {
        LazyItem::Valid {
            data: Some(node),
            offset,
            ..
        } => (node.clone(), offset.clone().get().clone()),
        LazyItem::Valid {
            data: None, offset, ..
        } => {
            if let Some(offset) = offset.clone().get().clone() {
                return Err(WaCustomError::LazyLoadingError(format!(
                    "Node at offset {} needs to be loaded",
                    offset
                )));
            } else {
                return Err(WaCustomError::NodeError("Node is null".to_string()));
            }
        }
        _ => return Err(WaCustomError::NodeError("Node is null".to_string())),
    };

    let node = node_arc.get();
    let mut prop_arc = node.prop.clone();

    let prop_state = prop_arc.get();

    if let PropState::Ready(node_prop) = &*prop_state {
        let prop_location = write_prop_to_file(node_prop, &prop_file);
        node.set_prop_location(prop_location);
    } else {
        return Err(WaCustomError::NodeError(
            "Node prop is not ready".to_string(),
        ));
    }

    // Set persistence flag for the main node
    node.set_persistence(true);

    for neighbor in node.neighbors.iter() {
        if let LazyItem::Valid {
            data: Some(mut neighbor_arc),
            ..
        } = neighbor.1
        {
            let neighbor = neighbor_arc.get();
            neighbor.set_persistence(true);
        }
    }

    // Add the node to exec_queue_nodes
    let mut exec_queue = vec_store.exec_queue_nodes.clone();
    println!("queue length {}", exec_queue.len());
    exec_queue.rcu(|queue| {
        let mut new_queue = queue.clone();
        new_queue.push(Item::new(lznode.clone()));
        new_queue
    });

    Ok(())
}

pub fn link_prev_version(prev_loc: Option<u32>, offset: u32) {
    // todo , needs to happen in file persist
}
pub fn auto_commit_transaction(
    vec_store: Arc<VectorStore>,
    buf_writer: &mut CustomBufferedWriter,
) -> Result<(), WaCustomError> {
    // Retrieve exec_queue_nodes from vec_store
    let mut exec_queue_nodes_arc = vec_store.exec_queue_nodes.clone();
    let exec_queue_nodes = exec_queue_nodes_arc.get();

    // Iterate through the exec_queue_nodes and persist each node
    for node in exec_queue_nodes.iter() {
        println!("auto_commit_txn");
        persist_node_update_loc(buf_writer, node.clone())?;
    }

    // Update version
    let ver = vec_store
        .get_current_version()
        .expect("No current version found");
    let new_ver = ver.version + 1;
    let vec_hash =
        store_current_version(vec_store.clone(), "main".to_string(), new_ver).map_err(|e| {
            WaCustomError::DatabaseError(format!("Failed to store current version: {:?}", e))
        })?;

    vec_store.set_current_version(Some(vec_hash));

    Ok(())
}

fn insert_node_create_edges(
    vec_store: Arc<VectorStore>,
    fvec: Arc<Storage>,
    hs: VectorId,
    nbs: Vec<(LazyItem<MergedNode>, f32)>,
    cur_level: i8,
) -> Result<(), WaCustomError> {
    let node_prop = NodeProp {
        id: hs.clone(),
        value: fvec.clone(),
        location: None,
    };
    let mut nn = Item::new(MergedNode::new(0, cur_level as u8)); // Assuming MergedNode::new exists
    nn.get().set_prop_ready(Arc::new(node_prop));

    nn.get().add_ready_neighbors(nbs.clone());

    for (nbr1, cs) in nbs.into_iter() {
        if let LazyItem::Valid {
            data: Some(mut nbr1_node),
            ..
        } = nbr1.clone()
        {
            let mut neighbor_list: Vec<(LazyItem<MergedNode>, f32)> = nbr1_node
                .get()
                .neighbors
                .iter()
                .map(|nbr2| (nbr2.1, nbr2.0))
                .collect();

            neighbor_list.push((LazyItem::from_item(nn.clone()), cs));

            neighbor_list
                .sort_by(|a, b| b.1.partial_cmp(&a.1).unwrap_or(std::cmp::Ordering::Equal));

            neighbor_list.truncate(20);

            nbr1_node.get().add_ready_neighbors(neighbor_list);
        }
    }
    println!("insert node create edges, queuing nodes");
    queue_node_prop_exec(
        LazyItem::from_item(nn),
        vec_store.prop_file.clone(),
        vec_store,
    )?;

    Ok(())
}

fn traverse_find_nearest(
    vec_store: Arc<VectorStore>,
    vtm: LazyItem<MergedNode>,
    fvec: Arc<Storage>,
    hs: VectorId,
    hops: u8,
    skipm: &mut HashSet<VectorId>,
    cur_level: i8,
    skip_hop: bool,
) -> Result<Vec<(LazyItem<MergedNode>, f32)>, WaCustomError> {
    let mut tasks: SmallVec<[Vec<(LazyItem<MergedNode>, f32)>; 24]> = SmallVec::new();

    let mut node_arc = match vtm.clone() {
        LazyItem::Valid {
            data: Some(node), ..
        } => node,
        LazyItem::Valid {
            data: None,
            mut offset,
            ..
        } => {
            if let Some(offset) = offset.get() {
                return Err(WaCustomError::LazyLoadingError(format!(
                    "Node at offset {} needs to be loaded",
                    offset
                )));
            } else {
                return Err(WaCustomError::NodeError(
                    "Current entry is null".to_string(),
                ));
            }
        }
        _ => {
            return Err(WaCustomError::NodeError(
                "Current entry is null".to_string(),
            ))
        }
    };

    let node = node_arc.get();

    for (index, nref) in node.neighbors.iter().enumerate() {
        if let Some(mut neighbor_arc) = nref.1.get_data() {
            let neighbor = neighbor_arc.get();
            let mut prop_arc = neighbor.prop.clone();
            let prop_state = prop_arc.get();

            let node_prop = match prop_state {
                PropState::Ready(prop) => prop.clone(),
                PropState::Pending(_) => {
                    return Err(WaCustomError::NodeError(
                        "Neighbor prop is in pending state".to_string(),
                    ))
                }
            };

            let nb = node_prop.id.clone();

            if index % 2 != 0 && skip_hop && index > 4 {
                continue;
            }

            let vec_store = vec_store.clone();
            let fvec = fvec.clone();
            let hs = hs.clone();

            if skipm.insert(nb.clone()) {
                let dist = vec_store
                    .distance_metric
                    .calculate(&fvec, &node_prop.value)?;

                let full_hops = 30;
                if hops <= tapered_total_hops(full_hops, cur_level as u8, vec_store.max_cache_level)
                {
                    let mut z = traverse_find_nearest(
                        vec_store.clone(),
                        nref.1.clone(),
                        fvec.clone(),
                        hs.clone(),
                        hops + 1,
                        skipm,
                        cur_level,
                        skip_hop,
                    )?;
                    z.push((nref.1.clone(), dist));
                    tasks.push(z);
                } else {
                    tasks.push(vec![(nref.1.clone(), dist)]);
                }
            }
        }
    }

    let mut nn: Vec<_> = tasks.into_iter().flatten().collect();
    nn.sort_by(|a, b| b.1.partial_cmp(&a.1).unwrap());
    let mut seen = HashSet::new();
    nn.retain(|(lazy_node, _)| {
        if let LazyItem::Valid {
            data: Some(node_arc),
            ..
        } = &lazy_node
        {
            let mut node_arc = node_arc.clone();
            let node = node_arc.get();
            let mut prop_arc = node.prop.clone();
            let prop_state = prop_arc.get();
            if let PropState::Ready(node_prop) = &*prop_state {
                seen.insert(node_prop.id.clone())
            } else {
                false
            }
        } else {
            false
        }
    });

    Ok(nn.into_iter().take(5).collect())
}

#[cfg(test)]
mod tests {
    use std::{io::Cursor, sync::Arc};

    use rand::{distributions::Uniform, rngs::ThreadRng, thread_rng, Rng};

    use crate::{
        models::types::{VectorEmbedding, VectorId},
        quantization::{scalar::ScalarQuantization, Quantization, StorageType},
    };

    use super::{read_embedding, write_embedding};

    fn get_random_embedding(rng: &mut ThreadRng) -> VectorEmbedding {
        let range = Uniform::new(-1.0, 1.0);

        let vector: Vec<f32> = (0..rng.gen_range(100..200))
            .into_iter()
            .map(|_| rng.sample(&range))
            .collect();
        let raw_vec = Arc::new(ScalarQuantization.quantize(&vector, StorageType::UnsignedByte));

        VectorEmbedding {
            raw_vec,
            hash_vec: VectorId::Int(rng.gen()),
        }
    }

    #[test]
    fn test_embedding_serialization() {
        let mut rng = thread_rng();
        let embedding = get_random_embedding(&mut rng);

        let mut writer = Cursor::new(Vec::new());
        let offset = write_embedding(&mut writer, &embedding).unwrap();

        let mut reader = Cursor::new(writer.into_inner());
        let (deserialized, _) = read_embedding(&mut reader, offset).unwrap();

        assert_eq!(embedding, deserialized);
    }

    #[test]
    fn test_embeddings_serialization() {
        let mut rng = thread_rng();
        let embeddings: Vec<VectorEmbedding> =
            (0..20).map(|_| get_random_embedding(&mut rng)).collect();

        let mut writer = Cursor::new(Vec::new());

        for embedding in &embeddings {
            write_embedding(&mut writer, embedding).unwrap();
        }

        let mut offset = 0;
        let mut reader = Cursor::new(writer.into_inner());

        for embedding in embeddings {
            let (deserialized, next) = read_embedding(&mut reader, offset).unwrap();
            offset = next;

            assert_eq!(embedding, deserialized);
        }
    }
}<|MERGE_RESOLUTION|>--- conflicted
+++ resolved
@@ -145,7 +145,9 @@
                                     }
                                 }
                             } else {
-                                None
+                                NonePaste, drop, or click to add files
+￼Create pull request
+
                             }
                         }
                         _ => None,
@@ -342,14 +344,7 @@
     Ok(())
 }
 
-<<<<<<< HEAD
 pub fn index_embeddings(vec_store: Arc<VectorStore>, upload_process_batch_size: usize) -> Result<(), WaCustomError> {
-=======
-pub fn index_embeddings(
-    vec_store: Arc<VectorStore>,
-    batch_size: usize,
-) -> Result<(), WaCustomError> {
->>>>>>> 1223f325
     let env = vec_store.lmdb.env.clone();
     let metadata_db = vec_store.lmdb.metadata_db.clone();
 
